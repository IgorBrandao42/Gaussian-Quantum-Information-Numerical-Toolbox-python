--- conflicted
+++ resolved
@@ -1,8 +1,4 @@
 
-
-<<<<<<< HEAD
-This is an object-oriented Python library aimed at simulating any multimode quantum gaussian states, findiing their time evolution according to sets of quantum Langevin and Lyapunov equations and recovering the information about these states.
-=======
 # QuGIT: Quantum Gaussian Information Toolbox
 
 QuGIT is an open-sourced object-oriented Python library aimed at simulating multimode quantum gaussian states, finding their unconditional or conditional time evolution according to sets of quantum Langevin and Lyapunov equations and recovering information about these states.
@@ -10,8 +6,6 @@
 Gaussian states are a particular class of continuous variable states that can be completelly described by their quadratures' first and second moments [[Rev. Mod. Phys. 84, 621]](https://journals.aps.org/rmp/abstract/10.1103/RevModPhys.84.621).  
 
 The toolbox takes advantage of the structure of gaussian quantum states to efficiently simulate them without the need to work with truncated Hilbert spaces.
-
->>>>>>> 2b43f968
 
 ## gaussian_state class
 
@@ -142,4 +136,3 @@
 The author thanks Daniel Ribas Tandeitnik and Professor Thiago Guerreiro for helpful discussions, and Professor Dan Marchesin for all the coding lessons. The author is thankful for support received from FAPERJ Scholarships No. E-26/200.270/2020 and CNPq Scholarship No. 140279/2021-0.
 
 
-
